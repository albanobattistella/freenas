--- conflicted
+++ resolved
@@ -93,10 +93,7 @@
 
 release-push: release
 	rm -rf "${IX_INTERNAL_PATH}/${STAGEDIR}"
-<<<<<<< HEAD
-=======
 	cp ReleaseNotes "objs/${STAGEDIR}/"
->>>>>>> ed0200ee
 	cp -r "objs/${STAGEDIR}" "${IX_INTERNAL_PATH}/${STAGEDIR}"
 	if [ "${NANO_LABEL}" == "FreeNAS" ]; then \
 		${ENV_SETUP} sh build/post-to-download.sh "${IX_INTERNAL_PATH}" "${NANO_LABEL}-${VERSION}" "${BUILD_TIMESTAMP}"; \
